^^^^^^^^^^^^^^^^^^^^^^^^^^^^^^^^^^^^^^^
Changelog for package physical_ai_tools
^^^^^^^^^^^^^^^^^^^^^^^^^^^^^^^^^^^^^^^

<<<<<<< HEAD
0.7.1 (2025-11-26)
------------------
* Fixed an issue where the task_index was being merged based on the first episode when merging episodes in the *.parquet data.
=======
0.7.1 (2025-11-28)
------------------
* Updated physical_ai_server launch file to use direct rosbridge websocket node instantiation
* Contributors: Kiwoong Park
>>>>>>> 9ca5ba15

0.7.0 (2025-11-21)
------------------
* Added rosbag_recorder package
* Added rosbag2 recording support when collecting LeRobot datasets
* Contributors: Woojin Wie, Kiwoong Park

0.6.13 (2025-10-27)
------------------
* Fixed physical_ai_server crash when querying user ID without locally registered HuggingFace token
* Changed to skip automatic HF user ID loading on Record page when Push to Hub is disabled
* Contributors: Kiwoong Park

0.6.12 (2025-10-21)
------------------
* Enhanced SendTrainingCommand.srv with resume functionality.
* Added GetTrainingInfo.srv for retrieving training configuration from saved model checkpoints.
* Added training resume functionality.
* Improved performance of dataset episode deletion by implementing batch deletion.
* Contributors: Seongwoo Kim, Kiwoong Park

0.6.11 (2025-09-30)
------------------
* Added Hugging Face upload & download functionality.
* Contributors: Dongyun Kim, Kiwoong Park

0.6.10 (2025-09-19)
------------------
* Prevent duplicate ROS2 services when changing robot type repeatedly.
* Added auto-reconnect subscriptions when setting robot type after physical_ai_server restart.
* Fixed a bug in the file browser component that caused multiple calls to the browseFile service.
* Contributors: Kiwoong Park

0.6.9 (2025-09-18)
------------------
* Changed omx_config.yaml file.
* Contributors: Junha Cha

0.6.8 (2025-08-21)
------------------
* Added DatasetInfo.msg, EditDataset.srv, and GetDatasetInfo.srv interfaces for Data Edit communication.
* Added UI features for editing datasets, including merge and delete functionality.
* Added functionality to edit data in the Physical AI Server, including merge and delete operations.
* Added ROS topics and services to receive parameters related to data editing.
* Contributors: Dongyun Kim, Kiwoong Park

0.6.7 (2025-08-18)
------------------
* Added a beep sound to signal the start of recording.
* Improved the convenience of data acquisition by using the AI Worker's buttons.
* The right button moves to the next episode, and the left button is for cancellation.
* Contributors: Dongyun Kim

0.6.6 (2025-08-13)
------------------
* Fixed an error in the data saving method based on Lerobot.
* Contributors: Dongyun Kim

0.6.5 (2025-08-11)
------------------
* Added file browse-related message type
* Added file browser component for policy selection in the inference page
* Added file browsing service with target file checking for policy path selection
* Contributors: Kiwoong Park

0.6.4 (2025-08-07)
------------------
* Added training loss display
* Added publishing of current loss during training
* Contributors: Kiwoong Park, Seongwoo Kim

0.6.3 (2025-07-25)
------------------
* Fixed a bug to allow setting the output folder path to a specified location.
* Fixed a bug that did not guarantee the order of messages.
* Contributors: Dongyun Kim, Seongwoo Kim, Woojin Wie

0.6.2 (2025-07-24)
------------------
* Updated Lerobot to the latest version and modified related functionalities.
* Contributors: Dongyun Kim, Seongwoo Kim, Woojin Wie

0.6.1 (2025-07-23)
------------------
* Implemented robust error handling during data collection to prevent server crashes due to incorrect robot type configuration
* Contributors: Seongwoo Kim

0.6.0 (2025-07-23)
------------------
* Added training-related service types and message types
* Added a new training page for training imitation learning models
* Implemented a Training Manager to support model training through the Web UI
* Contributors: Kiwoong Park, Seongwoo Kim

0.5.13 (2025-07-21)
------------------
* Updated Docker volume mount paths from `/root` to `${HOME}` for improved portability and compatibility
* Contributors: Seongwoo Kim

0.5.12 (2025-07-18)
------------------
* Enabled appending video encodings without overwriting existing data in multi-task mode
* Contributors: Seongwoo Kim

0.5.11 (2025-07-16)
------------------
* Added functionality for evaluating trained models
* Contributors: Dongyun Kim

0.5.10 (2025-07-15)
------------------
* Added multi-tasking data recording support to the Physical AI Server
* Contributors: Kiwoong Park, Seongwoo Kim

0.5.9 (2025-07-07)
------------------
* Use global ROS connection instead of multiple instances
* Add proper cleanup for image streams to prevent accumulation
* Remove unnecessary scrollbars in Chrome browser
* Contributors: Kiwoong Park

0.5.8 (2025-07-07)
------------------
* Applied Redux Toolkit for better state management
* Added heartbeat status to the UI
* Added heartbeat topic publishing to monitor alive status of Physical AI Server
* Contributors: Kiwoong Park, Dongyun Kim

0.5.7 (2025-06-26)
------------------
* Added Image Transport Plugin and fixed missing Gstreamer components
* Contributors: Dongyun Kim

0.5.6 (2025-06-26)
------------------
* Reordered pip install order in Dockerfile to fix the numpy version issue
* Contributors: Woojin Wie

0.5.5 (2025-06-26)
------------------
* Fixed control panel button states not reflecting correct taskType when switching between Record and Inference pages
* Contributors: Kiwoong Park

0.5.4 (2025-06-25)
------------------
* Added support for inference mode in the physical AI Server, including a new InferencePage and related UI components.
* Changed the robot naming format.
* Added Robot Config to support FFW-SG2 robot.
* Added Msg Topic and data acquisition functionality to support Mobile Robot.
* Fixed minor errors in the data acquisition process to improve software stability.
* Added a new inference page for running and monitoring inference tasks.
* Added inference-related msgs and srv types.
* Contributors: Dongyun Kim, Kiwoong Park

0.5.3 (2025-06-16)
------------------
* Refactored Physical AI Server for improved data collection capabilities
* Implemented data acquisition functionality using ROS2 topics
* Modified configuration system to allow flexible robot type selection
* Updated data collection method to utilize image buffers for efficiency
* Overall UI improvements for physical_ai_manager
* Added status information display from physical_ai_server
* Added functionality to receive task information from users and send commands to physical_ai_server
* Added bringup launch file that runs physical_ai_server with rosbridge_server and webvideo_server
* Contributors: Dongyun Kim, Kiwoong Park

0.5.2 (2025-05-29)
------------------
* Adjusted the waiting timeout for joint states.
* Contributors: Dongyun Kim

0.5.1 (2025-05-29)
------------------
* Added quality and transport parameters to image streaming URL
* Added a Docker setup for physical AI server
* Contributors: Kiwoong Park

0.5.0 (2025-05-20)
------------------
* Added a web UI for physical AI data collection
* Removed unnecessary dependencies and cleaned up the codebase
* Updated the LeRobot submodule to the latest version
* Refactored to a scalable structure that supports N cameras and various joint configurations
* Contributors: Dongyun Kim, Kiwoong Park, Woojin Wie, Seongwoo Kim

0.4.0 (2025-05-15)
------------------
* Added a pipeline for data collection and inference based on ROS2
* Refactored to a scalable structure that supports N cameras and various joint configurations
* Contributors: Dongyun Kim

0.3.1 (2025-05-08)
------------------
* Updated the LeRobot submodule to the latest version
* Contributors: Woojin Wie

0.3.0 (2025-04-25)
------------------
* Unified multiple launch files into a single configurable launch file for better usability
* Contributors: Seongwoo Kim

0.2.0 (2025-04-08)
------------------
* Added a time stamper node for data synchronization purposes
* Removed unused joints and motors bus config
* Contributors: Seongwoo Kim, Hyungyu Kim

0.1.0 (2025-04-07)
------------------
* Added a full workflow for recording and visualizing datasets using the LeRobot interface
* Added bringup scripts for system initialization
* Contributors: Seongwoo Kim, Pyo<|MERGE_RESOLUTION|>--- conflicted
+++ resolved
@@ -2,16 +2,15 @@
 Changelog for package physical_ai_tools
 ^^^^^^^^^^^^^^^^^^^^^^^^^^^^^^^^^^^^^^^
 
-<<<<<<< HEAD
-0.7.1 (2025-11-26)
+0.7.2 (2025-12-01)
 ------------------
 * Fixed an issue where the task_index was being merged based on the first episode when merging episodes in the *.parquet data.
-=======
+* Contributors: Dongyun Kim
+
 0.7.1 (2025-11-28)
 ------------------
 * Updated physical_ai_server launch file to use direct rosbridge websocket node instantiation
 * Contributors: Kiwoong Park
->>>>>>> 9ca5ba15
 
 0.7.0 (2025-11-21)
 ------------------
