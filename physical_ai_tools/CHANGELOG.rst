^^^^^^^^^^^^^^^^^^^^^^^^^^^^^^^^^^^^^^^
Changelog for package physical_ai_tools
^^^^^^^^^^^^^^^^^^^^^^^^^^^^^^^^^^^^^^^

<<<<<<< HEAD
0.6.0 (2025-07-21)
------------------
* Added training-related service types and message types
* Added a new training page for training imitation learning models
* Implemented a Training Manager to support model training through the Web UI
* Contributors: Kiwoong Park, Seongwoo Kim
=======
0.5.13 (2025-07-21)
------------------
* Updated Docker volume mount paths from `/root` to `${HOME}` for improved portability and compatibility
* Contributors: Seongwoo Kim
>>>>>>> b094db74

0.5.12 (2025-07-18)
------------------
* Enabled appending video encodings without overwriting existing data in multi-task mode
* Contributors: Seongwoo Kim

0.5.11 (2025-07-16)
------------------
* Added functionality for evaluating trained models
* Contributors: Dongyun Kim

0.5.10 (2025-07-15)
------------------
* Added multi-tasking data recording support to the Physical AI Server
* Contributors: Kiwoong Park, Seongwoo Kim

0.5.9 (2025-07-07)
------------------
* Use global ROS connection instead of multiple instances
* Add proper cleanup for image streams to prevent accumulation
* Remove unnecessary scrollbars in Chrome browser
* Contributors: Kiwoong Park

0.5.8 (2025-07-07)
------------------
* Applied Redux Toolkit for better state management
* Added heartbeat status to the UI
* Added heartbeat topic publishing to monitor alive status of Physical AI Server
* Contributors: Kiwoong Park, Dongyun Kim

0.5.7 (2025-06-26)
------------------
* Added Image Transport Plugin and fixed missing Gstreamer components
* Contributors: Dongyun Kim

0.5.6 (2025-06-26)
------------------
* Reordered pip install order in Dockerfile to fix the numpy version issue
* Contributors: Woojin Wie

0.5.5 (2025-06-26)
------------------
* Fixed control panel button states not reflecting correct taskType when switching between Record and Inference pages
* Contributors: Kiwoong Park

0.5.4 (2025-06-25)
------------------
* Added support for inference mode in the physical AI Server, including a new InferencePage and related UI components.
* Changed the robot naming format.
* Added Robot Config to support FFW-SG2 robot.
* Added Msg Topic and data acquisition functionality to support Mobile Robot.
* Fixed minor errors in the data acquisition process to improve software stability.
* Added a new inference page for running and monitoring inference tasks.
* Added inference-related msgs and srv types.
* Contributors: Dongyun Kim, Kiwoong Park

0.5.3 (2025-06-16)
------------------
* Refactored Physical AI Server for improved data collection capabilities
* Implemented data acquisition functionality using ROS2 topics
* Modified configuration system to allow flexible robot type selection
* Updated data collection method to utilize image buffers for efficiency
* Overall UI improvements for physical_ai_manager
* Added status information display from physical_ai_server
* Added functionality to receive task information from users and send commands to physical_ai_server
* Added bringup launch file that runs physical_ai_server with rosbridge_server and webvideo_server
* Contributors: Dongyun Kim, Kiwoong Park

0.5.2 (2025-05-29)
------------------
* Adjusted the waiting timeout for joint states.
* Contributors: Dongyun Kim

0.5.1 (2025-05-29)
------------------
* Added quality and transport parameters to image streaming URL
* Added a Docker setup for physical AI server
* Contributors: Kiwoong Park

0.5.0 (2025-05-20)
------------------
* Added a web UI for physical AI data collection
* Removed unnecessary dependencies and cleaned up the codebase
* Updated the LeRobot submodule to the latest version
* Refactored to a scalable structure that supports N cameras and various joint configurations
* Contributors: Dongyun Kim, Kiwoong Park, Woojin Wie, Seongwoo Kim

0.4.0 (2025-05-15)
------------------
* Added a pipeline for data collection and inference based on ROS2
* Refactored to a scalable structure that supports N cameras and various joint configurations
* Contributors: Dongyun Kim

0.3.1 (2025-05-08)
------------------
* Updated the LeRobot submodule to the latest version
* Contributors: Woojin Wie

0.3.0 (2025-04-25)
------------------
* Unified multiple launch files into a single configurable launch file for better usability
* Contributors: Seongwoo Kim

0.2.0 (2025-04-08)
------------------
* Added a time stamper node for data synchronization purposes
* Removed unused joints and motors bus config
* Contributors: Seongwoo Kim, Hyungyu Kim

0.1.0 (2025-04-07)
------------------
* Added a full workflow for recording and visualizing datasets using the LeRobot interface
* Added bringup scripts for system initialization
* Contributors: Seongwoo Kim, Pyo<|MERGE_RESOLUTION|>--- conflicted
+++ resolved
@@ -2,19 +2,17 @@
 Changelog for package physical_ai_tools
 ^^^^^^^^^^^^^^^^^^^^^^^^^^^^^^^^^^^^^^^
 
-<<<<<<< HEAD
 0.6.0 (2025-07-21)
 ------------------
 * Added training-related service types and message types
 * Added a new training page for training imitation learning models
 * Implemented a Training Manager to support model training through the Web UI
 * Contributors: Kiwoong Park, Seongwoo Kim
-=======
+
 0.5.13 (2025-07-21)
 ------------------
 * Updated Docker volume mount paths from `/root` to `${HOME}` for improved portability and compatibility
 * Contributors: Seongwoo Kim
->>>>>>> b094db74
 
 0.5.12 (2025-07-18)
 ------------------
