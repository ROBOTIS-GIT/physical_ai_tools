--- conflicted
+++ resolved
@@ -2,13 +2,6 @@
 Changelog for package physical_ai_tools
 ^^^^^^^^^^^^^^^^^^^^^^^^^^^^^^^^^^^^^^^
 
-<<<<<<< HEAD
-0.5.8 (2025-07-01)
-------------------
-* Updated lerobot submodule to the latest version.
-* Contributors: Dongyun Kim
-
-=======
 0.6.1 (2025-07-23)
 ------------------
 * Implemented robust error handling during data collection to prevent server crashes due to incorrect robot type configuration
@@ -55,7 +48,6 @@
 * Added heartbeat topic publishing to monitor alive status of Physical AI Server
 * Contributors: Kiwoong Park, Dongyun Kim
 
->>>>>>> 3780ad33
 0.5.7 (2025-06-26)
 ------------------
 * Added Image Transport Plugin and fixed missing Gstreamer components
