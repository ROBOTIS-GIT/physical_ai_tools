from glob import glob
import os
from pathlib import Path
import sys

from setuptools import find_packages
from setuptools import setup

# Add third_party/lerobot to Python path
repo_root = Path(__file__).parent.parent
lerobot_path = repo_root / 'third_party' / 'lerobot' / 'src'
if lerobot_path.exists():
    sys.path.insert(0, str(lerobot_path))


package_name = 'physical_ai_server'
authors_info = [
    ('Dongyun Kim', 'kdy@robotis.com'),
    ('Seongwoo Kim', 'kimsw@robotis.com')
]
authors = ', '.join(author for author, _ in authors_info)
author_emails = ', '.join(email for _, email in authors_info)

setup(
    name=package_name,
<<<<<<< HEAD
    version='0.6.12',
=======
    version='0.7.2',
>>>>>>> 917097fb
    packages=find_packages(),
    data_files=[
        ('share/ament_index/resource_index/packages', ['resource/' + package_name]),
        ('share/' + package_name, ['package.xml']),
        ('share/' + package_name + '/launch', glob('launch/*.launch.py')),
        ('share/' + package_name + '/config', glob('config/*.yaml')),
    ],
    install_requires=['setuptools', 'physical_ai_interfaces'],
    zip_safe=True,
    author=authors,
    author_email=author_emails,
    maintainer='Pyo',
    maintainer_email='pyo@robotis.com',
    keywords=['ROS'],
    classifiers=[
        'Intended Audience :: Developers',
        'License :: OSI Approved :: Apache Software License',
        'Programming Language :: Python',
        'Topic :: Software Development',
    ],
    description='ROS 2 package for Open Platform AI Kit integration',
    license='Apache 2.0',
    tests_require=['pytest'],
    entry_points={
        'console_scripts': [
            'physical_ai_server = physical_ai_server.physical_ai_server:main',
        ],
    },
)<|MERGE_RESOLUTION|>--- conflicted
+++ resolved
@@ -23,11 +23,7 @@
 
 setup(
     name=package_name,
-<<<<<<< HEAD
-    version='0.6.12',
-=======
     version='0.7.2',
->>>>>>> 917097fb
     packages=find_packages(),
     data_files=[
         ('share/ament_index/resource_index/packages', ['resource/' + package_name]),
