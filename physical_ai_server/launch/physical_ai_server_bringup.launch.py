#!/usr/bin/env python3
#
# Copyright 2025 ROBOTIS CO., LTD.
#
# Licensed under the Apache License, Version 2.0 (the "License");
# you may not use this file except in compliance with the License.
# You may obtain a copy of the License at
#
#     http://www.apache.org/licenses/LICENSE-2.0
#
# Unless required by applicable law or agreed to in writing, software
# distributed under the License is distributed on an "AS IS" BASIS,
# WITHOUT WARRANTIES OR CONDITIONS OF ANY KIND, either express or implied.
# See the License for the specific language governing permissions and
# limitations under the License.
#
# Author: Dongyun Kim

import os

from ament_index_python.packages import get_package_share_directory
from launch import LaunchDescription
from launch.actions import IncludeLaunchDescription
from launch.launch_description_sources import PythonLaunchDescriptionSource
from launch_ros.actions import Node


def generate_launch_description():
    pkg_dir = get_package_share_directory('physical_ai_server')

    # Include physical_ai_server.launch.py
    physical_ai_server_launch = IncludeLaunchDescription(
        PythonLaunchDescriptionSource(
            os.path.join(pkg_dir, 'launch', 'physical_ai_server.launch.py')
        )
    )

<<<<<<< HEAD
    # Include rosbridge_websocket_launch.xml
    rosbridge_server_launch = IncludeLaunchDescription(
        XMLLaunchDescriptionSource(
            os.path.join(
                rosbridge_pkg_dir, 'launch', 'rosbridge_websocket_launch.xml'
            )
        ),
        launch_arguments={
            'service_timeout': '60'  # 60초 타임아웃 (모델 로딩 대기)
        }.items()
=======
    # Rosbridge websocket node
    rosbridge_websocket_node = Node(
        package='rosbridge_server',
        executable='rosbridge_websocket',
        name='rosbridge_websocket',
        output='screen',
    )

    # Include rosbag_recorder service_bag_recorder node
    rosbag_recorder_node = Node(
        package='rosbag_recorder',
        executable='service_bag_recorder',
        name='service_bag_recorder',
        output='screen'
>>>>>>> 917097fb
    )

    # web_video_server node
    web_video_server_node = Node(
        package='web_video_server',
        executable='web_video_server',
        name='web_video_server',
        output='screen'
    )

    return LaunchDescription([
        physical_ai_server_launch,
        rosbridge_websocket_node,
        rosbag_recorder_node,
        web_video_server_node
    ])<|MERGE_RESOLUTION|>--- conflicted
+++ resolved
@@ -35,18 +35,6 @@
         )
     )
 
-<<<<<<< HEAD
-    # Include rosbridge_websocket_launch.xml
-    rosbridge_server_launch = IncludeLaunchDescription(
-        XMLLaunchDescriptionSource(
-            os.path.join(
-                rosbridge_pkg_dir, 'launch', 'rosbridge_websocket_launch.xml'
-            )
-        ),
-        launch_arguments={
-            'service_timeout': '60'  # 60초 타임아웃 (모델 로딩 대기)
-        }.items()
-=======
     # Rosbridge websocket node
     rosbridge_websocket_node = Node(
         package='rosbridge_server',
@@ -60,8 +48,8 @@
         package='rosbag_recorder',
         executable='service_bag_recorder',
         name='service_bag_recorder',
-        output='screen'
->>>>>>> 917097fb
+        output='screen',
+        parameters=[{'service_timeout': 60}]
     )
 
     # web_video_server node
