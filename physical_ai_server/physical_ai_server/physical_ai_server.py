--- conflicted
+++ resolved
@@ -290,12 +290,10 @@
         if self.timer_manager is not None:
             self.timer_manager = None
 
-<<<<<<< HEAD
         # Clear visualization data
         if self.visualizer:
             self.visualizer.clear_data()
 
-=======
         if self.heartbeat_timer is not None:
             self.heartbeat_timer.stop(timer_name='heartbeat')
             self.heartbeat_timer = None
@@ -303,7 +301,6 @@
         if self.training_timer is not None:
             self.training_timer.stop(timer_name='training_status')
             self.training_timer = None
->>>>>>> 1c7a554d
 
         self.params = None
         self.total_joint_order = None
