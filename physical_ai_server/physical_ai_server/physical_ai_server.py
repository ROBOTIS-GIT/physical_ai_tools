--- conflicted
+++ resolved
@@ -164,11 +164,8 @@
             ),
             ('/huggingface/control', ControlHfServer, self.control_hf_server_callback),
             ('/training/get_training_info', GetTrainingInfo, self.get_training_info_callback),
-<<<<<<< HEAD
             ('/inference/set_server_info', InferenceServerInfo, self.set_inference_server_info_callback),
-=======
             ('/control_inference', ControlInference, self.control_action_publish_callback),
->>>>>>> f964c9da
         ]
 
         for service_name, service_type, callback in service_definitions:
@@ -560,9 +557,14 @@
                 self.timer_manager.stop(timer_name=self.operation_mode)
                 return
 
-<<<<<<< HEAD
             try:
-                action = self.inference_manager.predict(
+                if self.inference_paused:
+                    current_status = self.data_manager.get_current_record_status()
+                    current_status.phase = TaskStatus.READY
+                    self.communicator.publish_status(status=current_status)
+                    return
+
+            action = self.inference_manager.predict(
                     images=camera_data,
                     state=follower_data,
                     task_instruction=self.task_instruction[0]
@@ -577,19 +579,6 @@
                 self.inference_manager.clear_policy()
                 self.timer_manager.stop(timer_name=self.operation_mode)
                 return
-=======
-            if self.inference_paused:
-                current_status = self.data_manager.get_current_record_status()
-                current_status.phase = TaskStatus.READY
-                self.communicator.publish_status(status=current_status)
-                return
-
-            action = self.inference_manager.predict(
-                images=camera_data,
-                state=follower_data,
-                task_instruction=self.task_instruction[0]
-            )
->>>>>>> f964c9da
 
             action_pub_msgs = self.data_manager.data_converter.tensor_array2joint_msgs(
                 action,
@@ -1126,18 +1115,13 @@
 
                     elif request.command == SendCommand.Request.FINISH:
                         self.get_logger().info('Terminating all operations')
-<<<<<<< HEAD
                         if self.on_recording:
                             self.data_manager.record_finish()
                             self.on_recording = False
                         if self.on_inference:
                             self.on_inference = False
-=======
-                        self.data_manager.record_finish()
-                        self.on_inference = False
                         # Reset action publish control to enabled when inference stops
                         self.communicator.action_publish_enabled = True
->>>>>>> f964c9da
                         response.success = True
                         response.message = 'All operations terminated'
 
