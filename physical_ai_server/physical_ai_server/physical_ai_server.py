--- conflicted
+++ resolved
@@ -124,7 +124,6 @@
         self._last_executed_action = []
 
         self.previous_data_manager_status = None
-
         self.goal_repo_id = None
 
     def _init_core_components(self):
@@ -374,56 +373,6 @@
         self.get_logger().info(f'Available robot types: {robot_type_list}')
         return robot_type_list
 
-<<<<<<< HEAD
-    def process_rosbag_recording(self):
-        if self.data_manager.get_status() == 'run' and self.previous_data_manager_status != 'run':
-            self.get_logger().info(
-                f'Starting rosbag recording, previous status: {self.previous_data_manager_status}')
-            rosbag_path = self.data_manager.get_save_rosbag_path()
-            if rosbag_path is None:
-                self.get_logger().error('Failed to get rosbag path')
-                raise RuntimeError('Failed to get rosbag path')
-            rosbag_topics = self.communicator.get_all_topics()
-
-            if self.communicator.start_rosbag_recording(
-                uri=rosbag_path,
-                topics=rosbag_topics
-            ):
-                self.get_logger().info('Started rosbag recording')
-            else:
-                self.get_logger().error('Failed to start rosbag recording')
-
-        elif (
-            self.data_manager.get_status() == 'save' and
-            self.previous_data_manager_status == 'run'
-        ):
-            self.get_logger().info('Stopping rosbag recording')
-            if self.communicator.stop_rosbag_recording():
-                self.get_logger().info('Stopped rosbag recording')
-            else:
-                self.get_logger().error('Failed to stop rosbag recording')
-        elif (
-            self.data_manager.get_status() == 'finish' and
-            self.previous_data_manager_status != 'finish'
-        ):
-            self.get_logger().info('Stopping rosbag recording')
-            if self.communicator.stop_rosbag_recording():
-                self.get_logger().info('Stopped rosbag recording')
-            else:
-                self.get_logger().error('Failed to stop rosbag recording')
-
-        elif (
-            self.data_manager.get_status() == 'reset' and
-            self.previous_data_manager_status == 'run'
-        ):
-            self.get_logger().info('Stopping rosbag recording and delete recorded bag')
-            if self.communicator.stop_and_delete_rosbag_recording():
-                self.get_logger().info('Stopped and deleted rosbag recording')
-            else:
-                self.get_logger().error('Failed to stop and delete rosbag recording')
-
-        self.previous_data_manager_status = self.data_manager.get_status()
-=======
     def handle_rosbag_recording(self):
         try:
             current = self.data_manager.get_status()
@@ -498,7 +447,6 @@
                 'Stopping rosbag recording and delete recorded bag, '
                 f'previous status: {previous_status}')
         self.communicator.stop_and_delete_rosbag()
->>>>>>> 917097fb
 
     def _data_collection_timer_callback(self):
         error_msg = ''
