#!/usr/bin/env python3
#
# Copyright 2025 ROBOTIS CO., LTD.
#
# Licensed under the Apache License, Version 2.0 (the "License");
# you may not use this file except in compliance with the License.
# You may obtain a copy of the License at
#
#     http://www.apache.org/licenses/LICENSE-2.0
#
# Unless required by applicable law or agreed to in writing, software
# distributed under the License is distributed on an "AS IS" BASIS,
# WITHOUT WARRANTIES OR CONDITIONS OF ANY KIND, either express or implied.
# See the License for the specific language governing permissions and
# limitations under the License.
#
# Author: Dongyun Kim, Seongwoo Kim

import gc
import json
import os
from pathlib import Path
import queue
import shutil
import subprocess
import threading
import time

import cv2
from geometry_msgs.msg import Twist
from huggingface_hub import (
    DatasetCard,
    DatasetCardData,
    HfApi,
    ModelCard,
    ModelCardData,
    snapshot_download,
    upload_large_folder
)
from huggingface_hub.errors import LocalTokenNotFoundError
from lerobot.datasets.utils import DEFAULT_FEATURES
from nav_msgs.msg import Odometry
import numpy as np
from physical_ai_interfaces.msg import TaskStatus
from physical_ai_server.data_processing.data_converter import DataConverter
from physical_ai_server.data_processing.lerobot_dataset_wrapper import LeRobotDatasetWrapper
from physical_ai_server.data_processing.progress_tracker import (
    HuggingFaceProgressTqdm
)
from physical_ai_server.device_manager.cpu_checker import CPUChecker
from physical_ai_server.device_manager.ram_checker import RAMChecker
from physical_ai_server.device_manager.storage_checker import StorageChecker
import requests
from sensor_msgs.msg import JointState
from trajectory_msgs.msg import JointTrajectory


class DataManager:
    RECORDING = False
    RECORD_COMPLETED = True
    RAM_LIMIT_GB = 2  # GB
    SKIP_TIME = 0.1  # Seconds

    # Progress queue for multiprocessing communication
    _progress_queue = None

    def __init__(
            self,
            save_root_path,
            robot_type,
            task_info):
        self._robot_type = robot_type
        self._save_repo_name = f'{task_info.user_id}/{robot_type}_{task_info.task_name}'
        self._save_path = save_root_path / self._save_repo_name
        self._save_rosbag_path = '/workspace/rosbag2/' + self._save_repo_name
        self._on_saving = False
        self._single_task = len(task_info.task_instruction) == 1
        self._task_info = task_info

        self._lerobot_dataset = None
        self._record_episode_count = 0
        self._start_time_s = 0
        self._proceed_time = 0
        self._status = 'warmup'
        self._cpu_checker = CPUChecker()
        self.data_converter = DataConverter()
        self.force_save_for_safety = False
        self._stop_save_completed = False
        self.current_instruction = ''
        self._current_task = 0
        self._init_task_limits()
        self._current_scenario_number = 0

<<<<<<< HEAD
    def update_task_instruction(self, new_task_instruction):
        if self._task_info is not None:
            self._task_info.task_instruction = new_task_instruction
            self._single_task = len(new_task_instruction) == 1
            # Update current instruction based on current task index
            self.current_instruction = self._task_info.task_instruction[
                self._current_task % len(self._task_info.task_instruction)
            ]
=======
    def get_status(self):
        return self._status

    def get_save_rosbag_path(self):
        episode_index = self._lerobot_dataset.get_episode_index()
        if episode_index is None:
            return None
        return self._save_rosbag_path + f'/{episode_index}'

    def should_record_rosbag2(self):
        return self._task_info.record_rosbag2
>>>>>>> 917097fb

    def record(
            self,
            images,
            state,
            action):

        if self._start_time_s == 0:
            self._start_time_s = time.perf_counter()

        if self._status == 'warmup':
            self._current_task = 0
            self._current_scenario_number = 0
            if not self._check_time(self._task_info.warmup_time_s, 'run'):
                return self.RECORDING

        elif self._status == 'run':
            if not self._check_time(self._task_info.episode_time_s, 'save'):
                if RAMChecker.get_free_ram_gb() < self.RAM_LIMIT_GB:
                    if not self._single_task:
                        self._status = 'finish'
                    else:
                        self.record_early_save()
                    return self.RECORDING
                frame = self.create_frame(images, state, action)
                if self._task_info.use_optimized_save_mode:
                    self._lerobot_dataset.add_frame_without_write_image(
                        frame,
                        self.current_instruction)
                else:
                    self._lerobot_dataset.add_frame(
                        frame,
                        self.current_instruction)

        elif self._status == 'save':
            if self._on_saving:
                if (
                    self._lerobot_dataset.check_video_encoding_completed()
                    or (
                        not self._single_task
                        and self._lerobot_dataset.check_append_buffer_completed()
                    )
                ):
                    self._episode_reset()
                    self._record_episode_count += 1
                    self._get_current_scenario_number()
                    self._current_task += 1
                    self._on_saving = False

                    # Check if we've reached the target episode count
                    if (self._record_episode_count <
                            self._task_info.num_episodes):
                        # Not finished yet, go to reset for next episode
                        self._status = 'reset'
                        self._start_time_s = 0
                    else:
                        # Finished! Set status to 'finish' to skip reset
                        self._status = 'finish'
            else:
                self.save()
                self._on_saving = True

        elif self._status == 'reset':
            if not self._single_task:
                if not self._check_time(self.SKIP_TIME, 'run'):
                    return self.RECORDING
            else:
                if not self._check_time(self._task_info.reset_time_s, 'run'):
                    return self.RECORDING

        elif self._status == 'skip_task':
            if not self._check_time(self.SKIP_TIME, 'run'):
                return self.RECORDING

        elif self._status == 'stop':
            if not self._stop_save_completed:
                if self._on_saving:
                    if self._lerobot_dataset.check_video_encoding_completed():
                        self._on_saving = False
                        self._episode_reset()
                        self._record_episode_count += 1
                        self._get_current_scenario_number()
                        self._current_task += 1
                        self._stop_save_completed = True
                else:
                    self.save()
                    self._proceed_time = 0
                    self._on_saving = True
            return self.RECORDING

        elif self._status == 'finish':
            if self._on_saving:
                if self._lerobot_dataset.check_video_encoding_completed():
                    self._on_saving = False
                    self._episode_reset()
                    if (self._task_info.push_to_hub and
                            self._record_episode_count > 0):
                        self._upload_dataset(
                            self._task_info.tags,
                            self._task_info.private_mode)
                    return self.RECORD_COMPLETED
            else:
                self.save()
                if not self._single_task:
                    self._lerobot_dataset.video_encoding()
                self._proceed_time = 0
                self._on_saving = True

        if self._record_episode_count >= self._task_info.num_episodes:
            if self._lerobot_dataset.check_video_encoding_completed():
                if (self._task_info.push_to_hub and
                        self._record_episode_count > 0):
                    self._upload_dataset(
                        self._task_info.tags,
                        self._task_info.private_mode)
                return self.RECORD_COMPLETED

        return self.RECORDING

    def save(self):
        if self._lerobot_dataset.episode_buffer is None:
            return
        if self._task_info.use_optimized_save_mode:
            if not self._single_task:
                self._lerobot_dataset.save_episode_without_video_encoding()
            else:
                self._lerobot_dataset.save_episode_without_write_image()
        else:
            if self._lerobot_dataset.episode_buffer['size'] > 0:
                self._lerobot_dataset.save_episode()

    def create_frame(
            self,
            images: dict,
            state: list,
            action: list) -> dict:

        frame = {}
        for camera_name, image in images.items():
            frame[f'observation.images.{camera_name}'] = image
        frame['observation.state'] = np.array(state)
        frame['action'] = np.array(action)
        self.current_instruction = self._task_info.task_instruction[
            self._current_task % len(self._task_info.task_instruction)
        ]
        return frame

    def record_early_save(self):
        if self._lerobot_dataset.episode_buffer is not None:
            self._status = 'save'

    def record_stop(self):
        self._status = 'stop'

    def record_finish(self):
        self._status = 'finish'

    def re_record(self):
        self._stop_save_completed = False
        self._episode_reset()
        self._status = 'reset'

    def record_skip_task(self):
        self._stop_save_completed = False
        self._episode_reset()
        self._status = 'skip_task'
        self._get_current_scenario_number()
        self._current_task += 1

    def record_next_episode(self):
        self._status = 'save'

    def get_current_record_status(self):
        current_status = TaskStatus()
        current_status.robot_type = self._robot_type
        current_status.task_info = self._task_info

        if self._status == 'warmup':
            current_status.phase = TaskStatus.WARMING_UP
            current_status.total_time = int(self._task_info.warmup_time_s)
        elif self._status == 'run':
            current_status.phase = TaskStatus.RECORDING
            current_status.total_time = int(self._task_info.episode_time_s)
        elif self._status == 'reset':
            current_status.phase = TaskStatus.RESETTING
            current_status.total_time = int(self._task_info.reset_time_s)
        elif self._status == 'save' or self._status == 'finish':
            is_saving, encoding_progress = self._get_encoding_progress()
            current_status.phase = TaskStatus.SAVING
            current_status.total_time = int(0)
            self._proceed_time = int(0)
            if is_saving:
                current_status.encoding_progress = encoding_progress
            else:
                current_status.encoding_progress = 0.0
        elif self._status == 'stop':
            is_saving, encoding_progress = self._get_encoding_progress()
            current_status.total_time = int(0)
            self._proceed_time = int(0)
            if is_saving:
                current_status.phase = TaskStatus.SAVING
                current_status.encoding_progress = encoding_progress
            else:
                current_status.phase = TaskStatus.STOPPED

        current_status.current_task_instruction = self.current_instruction
        current_status.proceed_time = int(getattr(self, '_proceed_time', 0))
        current_status.current_episode_number = int(self._record_episode_count)

        total_storage, used_storage = StorageChecker.get_storage_gb('/')
        current_status.used_storage_size = float(used_storage)
        current_status.total_storage_size = float(total_storage)

        current_status.used_cpu = float(self._cpu_checker.get_cpu_usage())

        ram_total, ram_used = RAMChecker.get_ram_gb()
        current_status.used_ram_size = float(ram_used)
        current_status.total_ram_size = float(ram_total)
        if not self._single_task:
            current_status.current_scenario_number = self._current_scenario_number

        return current_status

    def _get_current_scenario_number(self):
        task_count = len(self._task_info.task_instruction)
        if task_count == 0:
            return
        next_task_index = (self._current_task + 1) % task_count
        if next_task_index == 0:
            self._current_scenario_number += 1

    def _get_encoding_progress(self):
        min_encoding_percentage = 100
        is_saving = False
        if self._lerobot_dataset is not None:
            if hasattr(self._lerobot_dataset, 'encoders') and \
                    self._lerobot_dataset.encoders is not None:
                if self._lerobot_dataset.encoders:
                    is_saving = True
                    for key, values in self._lerobot_dataset.encoders.items():
                        min_encoding_percentage = min(
                            min_encoding_percentage,
                            values.get_encoding_status()['progress_percentage'])

        return is_saving, float(min_encoding_percentage)

    def convert_msgs_to_raw_datas(
            self,
            image_msgs,
            follower_msgs,
            total_joint_order,
            leader_msgs=None,
            leader_joint_order=None) -> tuple:

        camera_data = {}
        follower_data = []
        leader_data = []

        if image_msgs is not None:
            for key, value in image_msgs.items():
                camera_data[key] = cv2.cvtColor(
                    self.data_converter.compressed_image2cvmat(value),
                    cv2.COLOR_BGR2RGB)
        if follower_msgs is not None:
            for key, value in follower_msgs.items():
                if value is not None:
                    follower_data.extend(self.joint_msgs2tensor_array(
                        value, total_joint_order))
        if leader_msgs is not None:
            for key, value in leader_joint_order.items():
                # remove joint_order. from key
                prefix_key = key.replace('joint_order.', '')
                if prefix_key not in leader_msgs:
                    return camera_data, follower_data, None
                elif leader_msgs[prefix_key] is not None:
                    leader_data.extend(self.joint_msgs2tensor_array(
                        leader_msgs[prefix_key], value))
                else:
                    return camera_data, follower_data, None

        return camera_data, follower_data, leader_data

    def joint_msgs2tensor_array(self, msg_data, joint_order=None):
        if isinstance(msg_data, JointTrajectory):
            return self.data_converter.joint_trajectory2tensor_array(
                msg_data, joint_order)
        elif isinstance(msg_data, JointState):
            return self.data_converter.joint_state2tensor_array(
                msg_data, joint_order)
        elif isinstance(msg_data, Odometry):
            return self.data_converter.odometry2tensor_array(msg_data)
        elif isinstance(msg_data, Twist):
            return self.data_converter.twist2tensor_array(msg_data)
        else:
            raise ValueError(f'Unsupported message type: {type(msg_data)}')

    def _episode_reset(self):
        if (
            self._lerobot_dataset
            and hasattr(self._lerobot_dataset, 'episode_buffer')
            or self._current_task == 0
        ):
            if self._lerobot_dataset.episode_buffer is not None:
                for key, value in self._lerobot_dataset.episode_buffer.items():
                    if isinstance(value, list):
                        value.clear()
                    del value
                self._lerobot_dataset.episode_buffer.clear()
            self._lerobot_dataset.episode_buffer = None
        self._start_time_s = 0
        gc.collect()

    def _check_time(self, limit_time, next_status):
        self._proceed_time = time.perf_counter() - self._start_time_s
        if self._proceed_time >= limit_time:
            self._status = next_status
            self._start_time_s = 0
            self._proceed_time = 0
            return True
        else:
            return False

    def _check_dataset_exists(self, repo_id, root):
        # Local dataset check
        if os.path.exists(root):
            dataset_necessary_folders = ['meta', 'videos', 'data']
            invalid_foler = False
            for folder in dataset_necessary_folders:
                if not os.path.exists(os.path.join(root, folder)):
                    print(f'Dataset {repo_id} is incomplete, missing {folder} folder.')
                    invalid_foler = True
            if not invalid_foler:
                return True
            else:
                print(f'Dataset {repo_id} is incomplete, re-creating dataset.')
                shutil.rmtree(root)

        if self._task_info.push_to_hub:
            # Huggingface dataset check
            url = f'https://huggingface.co/api/datasets/{repo_id}'
            response = requests.get(url)
            url_exist_code = 200

            if response.status_code == url_exist_code:
                print(f'Dataset {repo_id} exists on Huggingface, downloading...')
                self._download_dataset(repo_id)
                return True

        return False

    def check_lerobot_dataset(self, images, joint_list):
        try:
            if self._lerobot_dataset is None:
                if self._check_dataset_exists(
                        self._save_repo_name,
                        self._save_path):
                    self._lerobot_dataset = LeRobotDatasetWrapper(
                        self._save_repo_name,
                        self._save_path
                    )
                else:
                    self._lerobot_dataset = self._create_dataset(
                        self._save_repo_name,
                        images, joint_list)

                if not self._task_info.use_optimized_save_mode:
                    self._lerobot_dataset.start_image_writer(
                            num_processes=1,
                            num_threads=1
                        )
            self._lerobot_dataset.set_robot_type(self._robot_type)

            return True
        except Exception as e:
            print(f'Error checking lerobot dataset: {e}')
            return False

    def _create_dataset(
            self,
            repo_id,
            images,
            joint_list) -> LeRobotDatasetWrapper:

        features = DEFAULT_FEATURES.copy()
        for camera_name, image in images.items():
            features[f'observation.images.{camera_name}'] = {
                'dtype': 'video',
                'names': ['height', 'width', 'channels'],
                'shape': image.shape
            }

        features['observation.state'] = {
            'dtype': 'float32',
            'names': joint_list,
            'shape': (len(joint_list),)
        }

        features['action'] = {
            'dtype': 'float32',
            'names': joint_list,
            'shape': (len(joint_list),)
        }
        return LeRobotDatasetWrapper.create(
                repo_id=repo_id,
                fps=self._task_info.fps,
                features=features,
                use_videos=True
            )

    def _upload_dataset(self, tags, private=False):
        try:
            self._lerobot_dataset.push_to_hub(
                tags=tags,
                private=private,
                upload_large_folder=True)
        except Exception as e:
            print(f'Error uploading dataset: {e}')

    def _download_dataset(self, repo_id):
        snapshot_download(
            repo_id,
            repo_type='dataset',
            local_dir=self._save_path,
        )

    def convert_action_to_joint_trajectory_msg(self, action):
        joint_trajectory_msgs = self.data_converter.tensor_array2joint_trajectory(
            action,
            self.total_joint_order)
        return joint_trajectory_msgs

    def get_task_info(self):
        return self._task_info

    def _init_task_limits(self):
        if not self._single_task:
            self._task_info.num_episodes = 1_000_000
            self._task_info.episode_time_s = 1_000_000

    @staticmethod
    def get_robot_type_from_info_json(info_json_path):
        with open(info_json_path, 'r', encoding='utf-8') as f:
            info = json.load(f)
        return info.get('robot_type', '')

    @staticmethod
    def get_huggingface_user_id():
        def api_call():
            api = HfApi()
            try:
                user_info = api.whoami()
                user_ids = [user_info['name']]
                for org_info in user_info['orgs']:
                    user_ids.append(org_info['name'])
                return user_ids
            except LocalTokenNotFoundError as e:
                print(f'No registered HuggingFace token found: {e}')
                raise Exception('No registered HuggingFace token found')
            except Exception as e:
                print(f'Token validation failed: {e}')
                raise

        # Use queue to get result from thread
        result_queue = queue.Queue()

        def worker():
            try:
                result = api_call()
                result_queue.put(('success', result))
            except Exception as e:
                result_queue.put(('error', e))

        # Start thread and wait with timeout
        thread = threading.Thread(target=worker, daemon=True)
        thread.start()

        try:
            # Wait for result with 1.5 second timeout
            status, data = result_queue.get(timeout=1.5)
            if status == 'success':
                if data:
                    print(data)
                return data
            else:
                raise data
        except queue.Empty:
            print('Token validation timed out after 1.5 seconds')
            return None

    @staticmethod
    def register_huggingface_token(hf_token):
        def validate_token():
            api = HfApi(token=hf_token)
            try:
                user_info = api.whoami()
                user_name = user_info['name']
                print(f'Successfully validated HuggingFace token for user: {user_name}')
                return True
            except Exception as e:
                print(f'Token is invalid, please check hf token: {e}')
                return False

        # Use queue to get result from thread
        result_queue = queue.Queue()

        def worker():
            result = validate_token()
            result_queue.put(result)

        # Start thread and wait with timeout
        thread = threading.Thread(target=worker, daemon=True)
        thread.start()

        try:
            # Wait for result with 1.5 second timeout
            is_valid = result_queue.get(timeout=1.5)
            if not is_valid:
                return False
        except queue.Empty:
            print('Token validation timed out after 1.5 seconds')
            return False

        try:
            result = subprocess.run([
                'huggingface-cli', 'login', '--token', hf_token
            ], capture_output=True, text=True, check=True)

            print('Successfully logged in to HuggingFace Hub')
            return result

        except subprocess.CalledProcessError as e:
            print(f'Failed to login with huggingface-cli: {e}')
            print(f'Error output: {e.stderr}')
            return False
        except FileNotFoundError:
            print('huggingface-cli not found. Please install package.')
            return False

    @staticmethod
    def download_huggingface_repo(
        repo_id,
        repo_type='dataset'
    ):
        download_path = {
            'dataset': Path.home() / '.cache/huggingface/lerobot',
            'model': Path.home() / 'ros2_ws/src/physical_ai_tools/lerobot/outputs/train/'
        }

        save_path = download_path.get(repo_type)

        if save_path is None:
            raise ValueError(f'Invalid repo type: {repo_type}')

        save_dir = save_path / repo_id

        try:
            print(f'Starting download of {repo_id} ({repo_type})...')

            # Create a wrapper class that includes the progress_queue
            class ProgressTqdmWrapper(HuggingFaceProgressTqdm):

                def __init__(self, *args, **kwargs):
                    kwargs['progress_queue'] = DataManager._progress_queue
                    super().__init__(*args, **kwargs)

            result = snapshot_download(
                repo_id=repo_id,
                repo_type=repo_type,
                local_dir=save_dir,
                tqdm_class=ProgressTqdmWrapper
            )

            print(f'Download completed: {repo_id}')
            return result
        except Exception as e:
            print(f'Error downloading HuggingFace repo: {e}')
            # Print more detailed error information
            import traceback
            print(f'Detailed error traceback:\n{traceback.format_exc()}')
            return False

    @classmethod
    def set_progress_queue(cls, progress_queue):
        """Set progress queue for multiprocessing communication."""
        cls._progress_queue = progress_queue

    @staticmethod
    def _create_dataset_card(local_dir, readme_path):
        """
        Create DatasetCard README for dataset repository.

        Args:
        ----
        local_dir: Local directory path containing dataset
        readme_path: Path where README.md will be saved

        """
        # Load meta/info.json for dataset structure info
        info_path = Path(local_dir) / 'meta' / 'info.json'
        dataset_info = None
        if info_path.exists():
            with open(info_path, 'r', encoding='utf-8') as f:
                dataset_info = json.load(f)

        # Prepare tags
        tags = ['robotis', 'LeRobot']
        robot_type = DataManager.get_robot_type_from_info_json(info_path)
        if robot_type and robot_type != '':
            tags.append(robot_type)

        # Create DatasetCardData
        card_data = DatasetCardData(
            license='apache-2.0',
            tags=tags,
            task_categories=['robotics'],
            configs=[
                {
                    'config_name': 'default',
                    'data_files': 'data/*/*.parquet',
                }
            ],
        )

        # Prepare dataset structure section
        dataset_structure = ''
        if dataset_info:
            dataset_structure = '[meta/info.json](meta/info.json):\n'
            dataset_structure += '```json\n'
            info_json = json.dumps(dataset_info, indent=4)
            dataset_structure += f'{info_json}\n'
            dataset_structure += '```\n'

        # Get template path
        template_dir = Path(__file__).parent
        template_path = str(template_dir / 'dataset_card_template.md')

        # Create card from template
        card = DatasetCard.from_template(
            card_data,
            template_path=template_path,
            dataset_structure=dataset_structure,
            license='apache-2.0',
        )
        card.save(str(readme_path))
        print('✅ Dataset README.md created using HuggingFace Hub')

    @staticmethod
    def _create_model_card(local_dir, readme_path):
        """
        Create ModelCard README for model repository.

        Args:
        ----
        local_dir: Local directory path containing model
        readme_path: Path where README.md will be saved

        """
        # Find train_config.json (check common locations first)
        train_config = None
        common_paths = [
            Path(local_dir) / 'train_config.json',
            Path(local_dir) / 'config' / 'train_config.json',
            Path(local_dir) / 'pretrained_model' / 'train_config.json',
        ]

        # Check common paths first (fast)
        for config_path in common_paths:
            if config_path.exists():
                try:
                    with open(config_path, 'r', encoding='utf-8') as f:
                        train_config = json.load(f)
                    print(f'✓ Found train_config.json at {config_path}')
                    break
                except Exception as e:
                    print(f'⚠️ Error reading {config_path}: {e}')
                    continue

        # If not found, search recursively (slower fallback)
        if train_config is None:
            for config_path in Path(local_dir).rglob('train_config.json'):
                try:
                    with open(config_path, 'r', encoding='utf-8') as f:
                        train_config = json.load(f)
                    print(f'✓ Found train_config.json at {config_path}')
                    break
                except Exception as e:
                    print(f'⚠️ Error reading {config_path}: {e}')
                    continue

        if train_config is None:
            print(f'⚠️ train_config.json not found in {local_dir}')

        dataset_repo = ''
        if train_config:
            dataset_repo = train_config.get(
                'dataset', {}
            ).get('repo_id', '')

        # Prepare tags
        tags = ['robotis', 'robotics']

        # Create ModelCardData with conditional datasets
        card_data_kwargs = {
            'license': 'apache-2.0',
            'tags': tags,
            'pipeline_tag': 'robotics',
        }
        if dataset_repo:
            card_data_kwargs['datasets'] = [dataset_repo]

        card_data = ModelCardData(**card_data_kwargs)

        # Get template path
        template_dir = Path(__file__).parent
        template_path = str(template_dir / 'model_card_template.md')

        # Create card from template
        card = ModelCard.from_template(
            card_data,
            template_path=template_path,
        )
        card.save(str(readme_path))
        print('✅ Model README.md created using HuggingFace Hub')

    @staticmethod
    def _create_readme_if_not_exists(local_dir, repo_type):
        """
        Create README.md file if it doesn't exist in the folder.

        Uses HuggingFace Hub's DatasetCard or ModelCard.

        """
        readme_path = Path(local_dir) / 'README.md'

        if readme_path.exists():
            print(f'README.md already exists in {local_dir}')
            return

        print(f'Creating README.md in {local_dir}')

        try:
            if repo_type == 'dataset':
                DataManager._create_dataset_card(local_dir, readme_path)
        except Exception as e:
            print(f'⚠️ Warning: Failed to create README.md: {e}')
            import traceback
            print(f'Traceback: {traceback.format_exc()}')

    @staticmethod
    def upload_huggingface_repo(
        repo_id,
        repo_type,
        local_dir,
    ):
        try:
            api = HfApi()

            # Verify authentication first
            try:
                user_info = api.whoami()
                print(f'Authenticated as: {user_info["name"]}')
            except Exception as auth_e:
                print(f'Authentication failed: {auth_e}')
                print('Please make sure you are authenticated with HuggingFace')
                return False

            # Create repository
            print(f'Creating HuggingFace repository: {repo_id}')
            url = api.create_repo(
                repo_id,
                repo_type=repo_type,
                private=False,
                exist_ok=True,
            )
            print(f'Repository created/verified: {url}')

            # Delete .cache folder before upload
            DataManager._delete_dot_cache_folder_before_upload(local_dir)

            # Create README.md if it doesn't exist
            DataManager._create_readme_if_not_exists(
                local_dir, repo_type
            )

            print(f'Uploading folder {local_dir} to repository {repo_id}')

            # Capture stdout for logging
            from contextlib import redirect_stdout
            from .progress_tracker import HuggingFaceLogCapture

            # Use log capture with progress queue
            log_capture = HuggingFaceLogCapture(progress_queue=DataManager._progress_queue)

            with redirect_stdout(log_capture):
                # Upload folder contents
                upload_large_folder(
                    repo_id=repo_id,
                    folder_path=local_dir,
                    repo_type=repo_type,
                    print_report=True,
                    print_report_every=1,
                )

            # Create tag
            if repo_type == 'dataset':
                try:
                    print(f'Creating tag for {repo_id} ({repo_type})')
                    api.create_tag(repo_id=repo_id, tag='v2.1', repo_type=repo_type)
                    print(f'Tag "v2.1" created successfully for {repo_id}')
                except Exception as e:
                    print(f'Warning: Failed to create tag for {repo_id} ({repo_type}): {e}')
                    # Don't fail the entire upload just because tag creation failed

            return True
        except Exception as e:
            print(f'Error Uploading HuggingFace repo: {e}')
            # Print more detailed error information
            import traceback
            print(f'Detailed error traceback:\n{traceback.format_exc()}')
            return False

    @staticmethod
    def _delete_dot_cache_folder_before_upload(local_dir):
        dot_cache_path = Path(local_dir) / '.cache'
        if dot_cache_path.exists():
            shutil.rmtree(dot_cache_path)
            print(f'🗑️ Deleted {local_dir}/.cache folder before upload')

    @staticmethod
    def delete_huggingface_repo(
        repo_id,
        repo_type='dataset',
    ):
        try:
            result = HfApi().delete_repo(repo_id, repo_type=repo_type)
            return result
        except Exception as e:
            print(f'Error deleting HuggingFace repo: {e}')
            return False

    @staticmethod
    def get_huggingface_repo_list(
        author,
        data_type='dataset'
    ):
        repo_id_list = []
        if data_type == 'dataset':
            dataset_list = HfApi().list_datasets(author=author)
            for dataset in dataset_list:
                repo_id_list.append(dataset.id)

        elif data_type == 'model':
            model_list = HfApi().list_models(author=author)
            for model in model_list:
                repo_id_list.append(model.id)
        reverse = repo_id_list[::-1]
        return reverse

    @staticmethod
    def get_collections_repo_list(
        collection_id
    ):
        collection_list = HfApi().get_collection(collection_id)
        repo_list_in_collection = []
        for item in collection_list.items:
            repo_list_in_collection.append(item.item_id)
        return repo_list_in_collection<|MERGE_RESOLUTION|>--- conflicted
+++ resolved
@@ -91,7 +91,18 @@
         self._init_task_limits()
         self._current_scenario_number = 0
 
-<<<<<<< HEAD
+    def get_status(self):
+        return self._status
+
+    def get_save_rosbag_path(self):
+        episode_index = self._lerobot_dataset.get_episode_index()
+        if episode_index is None:
+            return None
+        return self._save_rosbag_path + f'/{episode_index}'
+
+    def should_record_rosbag2(self):
+        return self._task_info.record_rosbag2
+
     def update_task_instruction(self, new_task_instruction):
         if self._task_info is not None:
             self._task_info.task_instruction = new_task_instruction
@@ -100,19 +111,6 @@
             self.current_instruction = self._task_info.task_instruction[
                 self._current_task % len(self._task_info.task_instruction)
             ]
-=======
-    def get_status(self):
-        return self._status
-
-    def get_save_rosbag_path(self):
-        episode_index = self._lerobot_dataset.get_episode_index()
-        if episode_index is None:
-            return None
-        return self._save_rosbag_path + f'/{episode_index}'
-
-    def should_record_rosbag2(self):
-        return self._task_info.record_rosbag2
->>>>>>> 917097fb
 
     def record(
             self,
