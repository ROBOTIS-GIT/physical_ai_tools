--- conflicted
+++ resolved
@@ -2,17 +2,15 @@
 Changelog for package physical_ai_server
 ^^^^^^^^^^^^^^^^^^^^^^^^^^^^^^^^^^^^^^^^
 
-<<<<<<< HEAD
-0.6.9 (2025-09-16)
+0.6.9 (2025-09-19)
 ------------------
 * Prevent duplicate ROS2 services when changing robot type repeatedly.
 * Contributors: Kiwoong Park
-=======
+
 0.6.9 (2025-09-18)
 ------------------
 * Changed omx_config.yaml file.
 * Contributors: Junha Cha
->>>>>>> 9b2f9b27
 
 0.6.8 (2025-08-21)
 ------------------
