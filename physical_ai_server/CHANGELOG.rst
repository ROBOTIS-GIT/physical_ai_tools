--- conflicted
+++ resolved
@@ -2,7 +2,6 @@
 Changelog for package physical_ai_server
 ^^^^^^^^^^^^^^^^^^^^^^^^^^^^^^^^^^^^^^^^
 
-<<<<<<< HEAD
 0.5.3 (2025-05-30)
 ------------------
 * Added data saving functionality.
@@ -11,11 +10,10 @@
 * Refactored the ROS Parameter structure to eliminate redundant data, improve variable naming, and create a more flexible structure.
 * Added Save, Load, Upload, and Download functionality for data management.
 * Contributors: Dongyun Kim
-=======
+
 0.5.2 (2025-05-29)
 ------------------
 * None
->>>>>>> 0ec1a2bc
 
 0.5.1 (2025-05-29)
 ------------------
