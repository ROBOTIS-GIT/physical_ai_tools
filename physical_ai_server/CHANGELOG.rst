^^^^^^^^^^^^^^^^^^^^^^^^^^^^^^^^^^^^^^^^
Changelog for package physical_ai_server
^^^^^^^^^^^^^^^^^^^^^^^^^^^^^^^^^^^^^^^^

<<<<<<< HEAD
0.6.0 (2025-07-16)
------------------
* Implemented a Training Manager to support model training through the Web UI
=======
0.5.12 (2025-07-18)
------------------
* Enabled appending video encodings without overwriting existing data in multi-task mode
>>>>>>> 97316d6b
* Contributors: Seongwoo Kim

0.5.11 (2025-07-16)
------------------
* Added functionality for evaluating trained models
* Contributors: Dongyun Kim

0.5.10 (2025-07-15)
------------------
* Added multi-tasking data recording support to the Physical AI Server
* Contributors: Seongwoo Kim

0.5.9 (2025-07-07)
------------------
* None

0.5.8 (2025-07-07)
------------------
* Added heartbeat topic publishing to monitor alive status of Physical AI Server
* Contributors: Dongyun Kim

0.5.7 (2025-06-26)
------------------
* Added Image Transport Plugin and fixed missing Gstreamer components
* Contributors: Dongyun Kim

0.5.6 (2025-06-26)
------------------
* None

0.5.5 (2025-06-26)
------------------
* None

0.5.4 (2025-06-25)
------------------
* Added support for inference mode in the physical AI Server, including a new InferencePage and related UI components.
* Changed the robot naming format.
* Added Robot Config to support FFW-SG2 robot.
* Added Msg Topic and data acquisition functionality to support Mobile Robot.
* Fixed minor errors in the data acquisition process to improve software stability.
* Contributors: Dongyun Kim

0.5.3 (2025-06-16)
------------------
* Refactored Physical AI Server for improved data collection capabilities
* Implemented data acquisition functionality using ROS2 topics
* Modified configuration system to allow flexible robot type selection
* Updated data collection method to utilize image buffers for efficiency
* Contributors: Dongyun Kim

0.5.2 (2025-05-29)
------------------
* None

0.5.1 (2025-05-29)
------------------
* None

0.5.0 (2025-05-20)
------------------
* Renamed physical_ai_manager to physical_ai_server.
* Contributors: Dongyun Kim

0.4.0 (2025-05-15)
------------------
* Added a pipeline for data collection and inference based on ROS2.
* Refactored to a scalable structure that supports N cameras and various joint configurations.
* Contributors: Dongyun Kim<|MERGE_RESOLUTION|>--- conflicted
+++ resolved
@@ -2,15 +2,14 @@
 Changelog for package physical_ai_server
 ^^^^^^^^^^^^^^^^^^^^^^^^^^^^^^^^^^^^^^^^
 
-<<<<<<< HEAD
-0.6.0 (2025-07-16)
+0.6.0 (2025-07-21)
 ------------------
 * Implemented a Training Manager to support model training through the Web UI
-=======
+* Contributors: Seongwoo Kim
+
 0.5.12 (2025-07-18)
 ------------------
 * Enabled appending video encodings without overwriting existing data in multi-task mode
->>>>>>> 97316d6b
 * Contributors: Seongwoo Kim
 
 0.5.11 (2025-07-16)
