^^^^^^^^^^^^^^^^^^^^^^^^^^^^^^^^^^^^^^^^
Changelog for package physical_ai_server
^^^^^^^^^^^^^^^^^^^^^^^^^^^^^^^^^^^^^^^^

<<<<<<< HEAD
0.5.7 (2025-07-02)
------------------
* Added heartbeat topic publishing to monitor alive status of Physical AI Server
=======
0.5.7 (2025-06-26)
------------------
* Added Image Transport Plugin and fixed missing Gstreamer components
>>>>>>> ad353e25
* Contributors: Dongyun Kim

0.5.6 (2025-06-26)
------------------
* None

0.5.5 (2025-06-26)
------------------
* None

0.5.4 (2025-06-25)
------------------
* Added support for inference mode in the physical AI Server, including a new InferencePage and related UI components.
* Changed the robot naming format.
* Added Robot Config to support FFW-SG2 robot.
* Added Msg Topic and data acquisition functionality to support Mobile Robot.
* Fixed minor errors in the data acquisition process to improve software stability.
* Contributors: Dongyun Kim

0.5.3 (2025-06-16)
------------------
* Refactored Physical AI Server for improved data collection capabilities
* Implemented data acquisition functionality using ROS2 topics
* Modified configuration system to allow flexible robot type selection
* Updated data collection method to utilize image buffers for efficiency
* Contributors: Dongyun Kim

0.5.2 (2025-05-29)
------------------
* None

0.5.1 (2025-05-29)
------------------
* None

0.5.0 (2025-05-20)
------------------
* Renamed physical_ai_manager to physical_ai_server.
* Contributors: Dongyun Kim

0.4.0 (2025-05-15)
------------------
* Added a pipeline for data collection and inference based on ROS2.
* Refactored to a scalable structure that supports N cameras and various joint configurations.
* Contributors: Dongyun Kim<|MERGE_RESOLUTION|>--- conflicted
+++ resolved
@@ -2,15 +2,14 @@
 Changelog for package physical_ai_server
 ^^^^^^^^^^^^^^^^^^^^^^^^^^^^^^^^^^^^^^^^
 
-<<<<<<< HEAD
-0.5.7 (2025-07-02)
+0.5.8 (2025-07-02)
 ------------------
 * Added heartbeat topic publishing to monitor alive status of Physical AI Server
-=======
+* Contributors: Dongyun Kim
+
 0.5.7 (2025-06-26)
 ------------------
 * Added Image Transport Plugin and fixed missing Gstreamer components
->>>>>>> ad353e25
 * Contributors: Dongyun Kim
 
 0.5.6 (2025-06-26)
