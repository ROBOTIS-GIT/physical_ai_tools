--- conflicted
+++ resolved
@@ -2,14 +2,11 @@
 Changelog for package physical_ai_server
 ^^^^^^^^^^^^^^^^^^^^^^^^^^^^^^^^^^^^^^^^
 
-<<<<<<< HEAD
-=======
 0.5.8 (2025-07-07)
 ------------------
 * Added heartbeat topic publishing to monitor alive status of Physical AI Server
 * Contributors: Dongyun Kim
 
->>>>>>> 1ba1d6ff
 0.5.7 (2025-06-26)
 ------------------
 * Added Image Transport Plugin and fixed missing Gstreamer components
