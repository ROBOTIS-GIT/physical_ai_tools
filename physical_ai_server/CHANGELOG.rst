--- conflicted
+++ resolved
@@ -2,18 +2,18 @@
 Changelog for package physical_ai_server
 ^^^^^^^^^^^^^^^^^^^^^^^^^^^^^^^^^^^^^^^^
 
-0.5.1 (2025-05-29)
+0.5.3 (2025-05-30)
 ------------------
-<<<<<<< HEAD
 * Added data saving functionality.
 * Used an image buffer to reduce CPU overhead.
 * Modified to dynamically load parameters based on robot name received from the service.
 * Refactored the ROS Parameter structure to eliminate redundant data, improve variable naming, and create a more flexible structure.
 * Added Save, Load, Upload, and Download functionality for data management.
 * Contributors: Dongyun Kim
-=======
+
+0.5.1 (2025-05-29)
+------------------
 * None
->>>>>>> 55fb828e
 
 0.5.0 (2025-05-20)
 ------------------
