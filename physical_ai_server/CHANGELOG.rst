^^^^^^^^^^^^^^^^^^^^^^^^^^^^^^^^^^^^^^^^
Changelog for package physical_ai_server
^^^^^^^^^^^^^^^^^^^^^^^^^^^^^^^^^^^^^^^^

<<<<<<< HEAD
0.6.7 (2025-08-21)
------------------
* Added functionality to edit data in the Physical AI Server, including merge and delete operations.
* Added ROS topics and services to receive parameters related to data editing.
* Contributors: Dongyun Kim, Kiwoong Park
=======
0.6.7 (2025-08-18)
------------------
* Improved the convenience of data acquisition by using the AI Worker's buttons.
* The right button moves to the next episode, and the left button is for cancellation.
* Contributors: Dongyun Kim
>>>>>>> b5a1c233

0.6.6 (2025-08-13)
------------------
* Fixed an error in the data saving method based on Lerobot.
* Contributors: Dongyun Kim

0.6.5 (2025-08-11)
------------------
* Added file browsing service with target file checking for policy path selection
* Contributors: Kiwoong Park

0.6.4 (2025-08-07)
------------------
* Added publishing of current loss during training
* Contributors: Seongwoo Kim

0.6.3 (2025-07-25)
------------------
* Fixed a bug to allow setting the output folder path to a specified location.
* Fixed a bug that did not guarantee the order of messages.
* Contributors: Dongyun Kim, Seongwoo Kim, Woojin Wie

0.6.2 (2025-07-24)
------------------
* Updated Lerobot to the latest version and modified related functionalities.
* Contributors: Dongyun Kim, Seongwoo Kim, Woojin Wie

0.6.1 (2025-07-23)
------------------
* Implemented robust error handling during data collection to prevent server crashes due to incorrect robot type configuration
* Contributors: Seongwoo Kim

0.6.0 (2025-07-23)
------------------
* Implemented a Training Manager to support model training through the Web UI
* Contributors: Seongwoo Kim

0.5.13 (2025-07-21)
------------------
* None

0.5.12 (2025-07-18)
------------------
* Enabled appending video encodings without overwriting existing data in multi-task mode
* Contributors: Seongwoo Kim

0.5.11 (2025-07-16)
------------------
* Added functionality for evaluating trained models
* Contributors: Dongyun Kim

0.5.10 (2025-07-15)
------------------
* Added multi-tasking data recording support to the Physical AI Server
* Contributors: Seongwoo Kim

0.5.9 (2025-07-07)
------------------
* None

0.5.8 (2025-07-07)
------------------
* Added heartbeat topic publishing to monitor alive status of Physical AI Server
* Contributors: Dongyun Kim

0.5.7 (2025-06-26)
------------------
* Added Image Transport Plugin and fixed missing Gstreamer components
* Contributors: Dongyun Kim

0.5.6 (2025-06-26)
------------------
* None

0.5.5 (2025-06-26)
------------------
* None

0.5.4 (2025-06-25)
------------------
* Added support for inference mode in the physical AI Server, including a new InferencePage and related UI components.
* Changed the robot naming format.
* Added Robot Config to support FFW-SG2 robot.
* Added Msg Topic and data acquisition functionality to support Mobile Robot.
* Fixed minor errors in the data acquisition process to improve software stability.
* Contributors: Dongyun Kim

0.5.3 (2025-06-16)
------------------
* Refactored Physical AI Server for improved data collection capabilities
* Implemented data acquisition functionality using ROS2 topics
* Modified configuration system to allow flexible robot type selection
* Updated data collection method to utilize image buffers for efficiency
* Contributors: Dongyun Kim

0.5.2 (2025-05-29)
------------------
* None

0.5.1 (2025-05-29)
------------------
* None

0.5.0 (2025-05-20)
------------------
* Renamed physical_ai_manager to physical_ai_server.
* Contributors: Dongyun Kim

0.4.0 (2025-05-15)
------------------
* Added a pipeline for data collection and inference based on ROS2.
* Refactored to a scalable structure that supports N cameras and various joint configurations.
* Contributors: Dongyun Kim<|MERGE_RESOLUTION|>--- conflicted
+++ resolved
@@ -2,19 +2,17 @@
 Changelog for package physical_ai_server
 ^^^^^^^^^^^^^^^^^^^^^^^^^^^^^^^^^^^^^^^^
 
-<<<<<<< HEAD
-0.6.7 (2025-08-21)
+0.6.8 (2025-08-21)
 ------------------
 * Added functionality to edit data in the Physical AI Server, including merge and delete operations.
 * Added ROS topics and services to receive parameters related to data editing.
 * Contributors: Dongyun Kim, Kiwoong Park
-=======
+
 0.6.7 (2025-08-18)
 ------------------
 * Improved the convenience of data acquisition by using the AI Worker's buttons.
 * The right button moves to the next episode, and the left button is for cancellation.
 * Contributors: Dongyun Kim
->>>>>>> b5a1c233
 
 0.6.6 (2025-08-13)
 ------------------
