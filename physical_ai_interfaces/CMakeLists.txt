--- conflicted
+++ resolved
@@ -10,11 +10,8 @@
   "msg/TaskStatus.msg"
   "msg/TrainingInfo.msg"
   "msg/TrainingStatus.msg"
-<<<<<<< HEAD
+  "srv/BrowseFile.srv"
   "srv/EditDataset.srv"
-=======
-  "srv/BrowseFile.srv"
->>>>>>> b4dbaaa2
   "srv/GetDatasetList.srv"
   "srv/GetHFUser.srv"
   "srv/GetImageTopicList.srv"
