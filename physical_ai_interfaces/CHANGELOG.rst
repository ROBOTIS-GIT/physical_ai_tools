^^^^^^^^^^^^^^^^^^^^^^^^^^^^^^^^^^^^^^^^^^^^
Changelog for package physical_ai_interfaces
^^^^^^^^^^^^^^^^^^^^^^^^^^^^^^^^^^^^^^^^^^^^

<<<<<<< HEAD
0.6.7 (2025-08-21)
------------------
* Added DatasetInfo.msg, EditDataset.srv, and GetDatasetInfo.srv interfaces for Data Edit communication.
* Contributors: Dongyun Kim, Kiwoong Park
=======
0.6.7 (2025-08-18)
------------------
* None
>>>>>>> b5a1c233

0.6.6 (2025-08-13)
------------------
* None

0.6.5 (2025-08-11)
------------------
* Added file browse-related message type
* Contributors: Kiwoong Park

0.6.4 (2025-08-07)
------------------
* Added training-related message type

0.6.3 (2025-07-25)
------------------
* None

0.6.2 (2025-07-24)
------------------
* None

0.6.1 (2025-07-23)
------------------
* None

0.6.0 (2025-07-23)
------------------
* Added training-related service types and message types
* Contributors: Kiwoong Park, Seongwoo Kim

0.5.13 (2025-07-21)
------------------
* None

0.5.12 (2025-07-18)
------------------
* None

0.5.11 (2025-07-16)
------------------
* None

0.5.10 (2025-07-15)
------------------
* Added multi-tasking-related service types and message types
* Contributors: Kiwoong Park, Seongwoo Kim

0.5.9 (2025-07-07)
------------------
* None

0.5.8 (2025-07-07)
------------------
* None

0.5.7 (2025-06-26)
------------------
* None

0.5.6 (2025-06-26)
------------------
* None

0.5.5 (2025-06-26)
------------------
* None

0.5.4 (2025-06-25)
------------------
* Added inference-related msgs and srv types
* Contributors: Dongyun Kim

0.5.3 (2025-06-16)
------------------
* Added ROS2 interfaces for UI integration
* Contributors: Dongyun Kim<|MERGE_RESOLUTION|>--- conflicted
+++ resolved
@@ -2,16 +2,14 @@
 Changelog for package physical_ai_interfaces
 ^^^^^^^^^^^^^^^^^^^^^^^^^^^^^^^^^^^^^^^^^^^^
 
-<<<<<<< HEAD
-0.6.7 (2025-08-21)
+0.6.8 (2025-08-21)
 ------------------
 * Added DatasetInfo.msg, EditDataset.srv, and GetDatasetInfo.srv interfaces for Data Edit communication.
 * Contributors: Dongyun Kim, Kiwoong Park
-=======
+
 0.6.7 (2025-08-18)
 ------------------
 * None
->>>>>>> b5a1c233
 
 0.6.6 (2025-08-13)
 ------------------
