--- conflicted
+++ resolved
@@ -2,17 +2,15 @@
 Changelog for package physical_ai_manager
 ^^^^^^^^^^^^^^^^^^^^^^^^^^^^^^^^^^^^^^^^^
 
-<<<<<<< HEAD
-0.6.7 (2025-08-21)
+0.6.8 (2025-08-21)
 ------------------
 * Added UI features for editing datasets, including merge and delete functionality.
 * Contributors: Kiwoong Park
-=======
+
 0.6.7 (2025-08-18)
 ------------------
 * Added a beep sound to signal the start of recording.
 * Contributors: Dongyun Kim
->>>>>>> b5a1c233
 
 0.6.6 (2025-08-13)
 ------------------
