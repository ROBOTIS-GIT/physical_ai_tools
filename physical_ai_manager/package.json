{
  "name": "physical_ai_manager",
<<<<<<< HEAD
  "version": "0.5.7",
=======
  "version": "0.5.8",
>>>>>>> 1ba1d6ff
  "description": "Web UI for Physical AI Platform",
  "author": "Kiwoong Park <pkw@robotis.com>",
  "contributors": [
    "Kiwoong Park <pkw@robotis.com>"
  ],
  "license": "Apache-2.0",
  "private": true,
  "dependencies": {
    "@reduxjs/toolkit": "^2.8.2",
    "@testing-library/dom": "^10.4.0",
    "@testing-library/jest-dom": "^6.6.3",
    "@testing-library/react": "^16.3.0",
    "@testing-library/user-event": "^13.5.0",
    "clsx": "^2.1.1",
    "react": "^19.1.0",
    "react-dom": "^19.1.0",
    "react-hot-toast": "^2.5.2",
    "react-icons": "^5.5.0",
    "react-redux": "^9.2.0",
    "react-scripts": "5.0.1",
    "roslib": "^1.4.1",
    "web-vitals": "^2.1.4"
  },
  "scripts": {
    "start": "react-scripts start",
    "build": "react-scripts build",
    "test": "react-scripts test",
    "eject": "react-scripts eject",
    "start:debug": "REACT_APP_DEBUG=true react-scripts start"
  },
  "eslintConfig": {
    "extends": [
      "react-app",
      "react-app/jest"
    ]
  },
  "browserslist": {
    "production": [
      ">0.2%",
      "not dead",
      "not op_mini all"
    ],
    "development": [
      "last 1 chrome version",
      "last 1 firefox version",
      "last 1 safari version"
    ]
  },
  "devDependencies": {
    "autoprefixer": "^10.4.21",
    "postcss": "^8.5.3",
    "tailwindcss": "^3.4.17"
  }
}<|MERGE_RESOLUTION|>--- conflicted
+++ resolved
@@ -1,10 +1,6 @@
 {
   "name": "physical_ai_manager",
-<<<<<<< HEAD
-  "version": "0.5.7",
-=======
   "version": "0.5.8",
->>>>>>> 1ba1d6ff
   "description": "Web UI for Physical AI Platform",
   "author": "Kiwoong Park <pkw@robotis.com>",
   "contributors": [
