--- conflicted
+++ resolved
@@ -378,7 +378,38 @@
     [callService, trainingInfo]
   );
 
-<<<<<<< HEAD
+  const browseFile = useCallback(
+    async (action, currentPath = '', targetName = '', targetFiles = null) => {
+      try {
+        const requestData = {
+          action: action,
+          current_path: currentPath,
+          target_name: targetName,
+        };
+
+        // Only add target_files if we actually have files to search for
+        if (targetFiles && targetFiles.length > 0) {
+          requestData.target_files = targetFiles;
+        } else {
+          requestData.target_files = [];
+        }
+
+        const result = await callService(
+          '/browse_file',
+          'physical_ai_interfaces/srv/BrowseFile',
+          requestData
+        );
+
+        console.log('browseFile service response:', result);
+        return result;
+      } catch (error) {
+        console.error('Failed to browse file:', error);
+        throw new Error(`${error.message || error}`);
+      }
+    },
+    [callService]
+  );
+
   const sendEditDatasetCommand = useCallback(
     async (command) => {
       try {
@@ -420,38 +451,6 @@
       }
     },
     [callService, editDatasetInfo]
-=======
-  const browseFile = useCallback(
-    async (action, currentPath = '', targetName = '', targetFiles = null) => {
-      try {
-        const requestData = {
-          action: action,
-          current_path: currentPath,
-          target_name: targetName,
-        };
-
-        // Only add target_files if we actually have files to search for
-        if (targetFiles && targetFiles.length > 0) {
-          requestData.target_files = targetFiles;
-        } else {
-          requestData.target_files = [];
-        }
-
-        const result = await callService(
-          '/browse_file',
-          'physical_ai_interfaces/srv/BrowseFile',
-          requestData
-        );
-
-        console.log('browseFile service response:', result);
-        return result;
-      } catch (error) {
-        console.error('Failed to browse file:', error);
-        throw new Error(`${error.message || error}`);
-      }
-    },
-    [callService]
->>>>>>> b4dbaaa2
   );
 
   return {
@@ -467,10 +466,7 @@
     getPolicyList,
     getModelWeightList,
     sendTrainingCommand,
-<<<<<<< HEAD
+    browseFile,
     sendEditDatasetCommand,
-=======
-    browseFile,
->>>>>>> b4dbaaa2
   };
 }