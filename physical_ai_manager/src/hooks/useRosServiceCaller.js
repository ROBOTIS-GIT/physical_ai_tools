--- conflicted
+++ resolved
@@ -575,7 +575,6 @@
     [callService]
   );
 
-<<<<<<< HEAD
   const setInferenceServerInfo = useCallback(
     async ({ server_ip, server_port, policy_type, policy_path, robot_type }) => {
       try {
@@ -603,7 +602,12 @@
         return result;
       } catch (error) {
         console.error('Failed to set inference server info:', error);
-=======
+        throw new Error(`${error.message || error}`);
+      }
+    },
+    [callService]
+  );
+
   const sendDemoCommand = useCallback(
     async (command, item_list = []) => {
       try {
@@ -650,7 +654,6 @@
       } catch (error) {
         console.error('Error in sendDemoCommand:', error);
         // Re-throw with more context
->>>>>>> c0910386
         throw new Error(`${error.message || error}`);
       }
     },
@@ -675,10 +678,7 @@
     getDatasetInfo,
     controlHfServer,
     getTrainingInfo,
-<<<<<<< HEAD
     setInferenceServerInfo,
-=======
     sendDemoCommand,
->>>>>>> c0910386
   };
 }