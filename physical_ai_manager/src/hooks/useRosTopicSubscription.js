--- conflicted
+++ resolved
@@ -298,6 +298,81 @@
     }
   }, [dispatch, rosbridgeUrl, playBeep]);
 
+  const subscribeToHeartbeat = useCallback(async () => {
+    try {
+      const ros = await rosConnectionManager.getConnection(rosbridgeUrl);
+      if (!ros) return;
+
+      // Skip if already subscribed
+      if (heartbeatTopicRef.current) {
+        console.log('Heartbeat already subscribed, skipping...');
+        return;
+      }
+
+      heartbeatTopicRef.current = new ROSLIB.Topic({
+        ros,
+        name: '/heartbeat',
+        messageType: 'std_msgs/msg/Empty',
+      });
+
+      heartbeatTopicRef.current.subscribe(() => {
+        dispatch(setHeartbeatStatus('connected'));
+        dispatch(setLastHeartbeatTime(Date.now()));
+      });
+
+      console.log('Heartbeat subscription established');
+    } catch (error) {
+      console.error('Failed to subscribe to heartbeat topic:', error);
+    }
+  }, [dispatch, rosbridgeUrl]);
+
+  // Start connection and subscription
+  useEffect(() => {
+    if (!rosbridgeUrl) return;
+
+    const initializeSubscriptions = async () => {
+      // Cleanup previous subscriptions before creating new ones
+      cleanup();
+
+      try {
+        await subscribeToTaskStatus();
+        await subscribeToHeartbeat();
+        await subscribeToTrainingStatus();
+        await subscribeHFStatus();
+      } catch (error) {
+        console.error('Failed to initialize ROS subscriptions:', error);
+      }
+    };
+
+    initializeSubscriptions();
+
+    return cleanup;
+    // eslint-disable-next-line react-hooks/exhaustive-deps
+  }, [rosbridgeUrl]); // Only rosbridgeUrl as dependency to prevent unnecessary re-subscriptions
+
+  // Helper function to get phase name
+  const getPhaseName = useCallback((phase) => {
+    const phaseNames = {
+      [TaskPhase.READY]: 'NONE',
+      [TaskPhase.WARMING_UP]: 'WARMING_UP',
+      [TaskPhase.RESETTING]: 'RESETTING',
+      [TaskPhase.RECORDING]: 'RECORDING',
+      [TaskPhase.SAVING]: 'SAVING',
+      [TaskPhase.STOPPED]: 'STOPPED',
+      [TaskPhase.INFERENCING]: 'INFERENCING',
+    };
+    return phaseNames[phase] || 'UNKNOWN';
+  }, []);
+
+  // Function to reset task to initial state
+  const resetTaskToIdle = useCallback(() => {
+    setTaskStatus((prevStatus) => ({
+      ...prevStatus,
+      running: false,
+      phase: 0,
+    }));
+  }, []);
+
   const subscribeToTrainingStatus = useCallback(async () => {
     try {
       const ros = await rosConnectionManager.getConnection(rosbridgeUrl);
@@ -394,17 +469,6 @@
 
     console.log('Manually initializing ROS subscriptions...');
 
-<<<<<<< HEAD
-      try {
-        await subscribeToTaskStatus();
-        await subscribeToHeartbeat();
-        await subscribeToTrainingStatus();
-        await subscribeHFStatus();
-      } catch (error) {
-        console.error('Failed to initialize ROS subscriptions:', error);
-      }
-    };
-=======
     // Cleanup previous subscriptions before creating new ones
     cleanup();
 
@@ -427,7 +491,6 @@
   // Auto-start connection and subscription (can be disabled by not calling useRosTopicSubscription)
   useEffect(() => {
     if (!rosbridgeUrl) return;
->>>>>>> 30c9ec12
 
     initializeSubscriptions();
 
@@ -458,66 +521,6 @@
     }));
   }, []);
 
-<<<<<<< HEAD
-  const subscribeToTrainingStatus = useCallback(async () => {
-    try {
-      const ros = await rosConnectionManager.getConnection(rosbridgeUrl);
-      if (!ros) return;
-
-      // Skip if already subscribed
-      if (trainingStatusTopicRef.current) {
-        console.log('Training status already subscribed, skipping...');
-        return;
-      }
-
-      setConnected(true);
-      trainingStatusTopicRef.current = new ROSLIB.Topic({
-        ros,
-        name: '/training/status',
-        messageType: 'physical_ai_interfaces/msg/TrainingStatus',
-      });
-
-      trainingStatusTopicRef.current.subscribe((msg) => {
-        console.log('Received training status:', msg);
-
-        if (msg.error !== '') {
-          console.log('error:', msg.error);
-          toast.error(msg.error);
-          return;
-        }
-
-        // ROS message to React state
-        dispatch(
-          setTrainingInfo({
-            datasetRepoId: msg.training_info.dataset || '',
-            policyType: msg.training_info.policy_type || '',
-            policyDevice: msg.training_info.policy_device || '',
-            outputFolderName: msg.training_info.output_folder_name || '',
-            resume: msg.training_info.resume || false,
-            seed: msg.training_info.seed || 0,
-            numWorkers: msg.training_info.num_workers || 0,
-            batchSize: msg.training_info.batch_size || 0,
-            steps: msg.training_info.steps || 0,
-            evalFreq: msg.training_info.eval_freq || 0,
-            logFreq: msg.training_info.log_freq || 0,
-            saveFreq: msg.training_info.save_freq || 0,
-          })
-        );
-
-        const datasetParts = msg.training_info.dataset.split('/');
-        dispatch(setSelectedUser(datasetParts[0] || ''));
-        dispatch(setSelectedDataset(datasetParts[1] || ''));
-        dispatch(setIsTraining(msg.is_training));
-        dispatch(setCurrentStep(msg.current_step || 0));
-        dispatch(setCurrentLoss(msg.current_loss));
-        dispatch(setTopicReceived(true));
-        dispatch(setLastUpdate(Date.now()));
-      });
-    } catch (error) {
-      console.error('Failed to subscribe to training status topic:', error);
-    }
-  }, [dispatch, rosbridgeUrl]);
-
   const subscribeHFStatus = useCallback(async () => {
     try {
       const ros = await rosConnectionManager.getConnection(rosbridgeUrl);
@@ -546,8 +549,6 @@
     }
   }, [dispatch, rosbridgeUrl]);
 
-=======
->>>>>>> 30c9ec12
   return {
     connected,
     subscribeToTaskStatus,
@@ -555,10 +556,7 @@
     getPhaseName,
     resetTaskToIdle,
     subscribeToTrainingStatus,
-<<<<<<< HEAD
     subscribeHFStatus,
-=======
     initializeSubscriptions, // Manual initialization function
->>>>>>> 30c9ec12
   };
 }