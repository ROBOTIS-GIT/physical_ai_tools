--- conflicted
+++ resolved
@@ -263,7 +263,6 @@
 
         // Extract TaskInfo from TaskStatus message
         if (msg.task_info) {
-<<<<<<< HEAD
           // Prepare the task info update
           const taskInfoUpdate = {
             taskName: msg.task_info.task_name || '',
@@ -280,6 +279,7 @@
             pushToHub: msg.task_info.push_to_hub || false,
             privateMode: msg.task_info.private_mode || false,
             useOptimizedSave: msg.task_info.use_optimized_save_mode || false,
+            recordRosBag2: msg.task_info.record_rosbag2 || false,
           };
 
           // Only update taskInstruction if NOT in INFERENCING phase
@@ -290,29 +290,6 @@
           }
 
           dispatch(setTaskInfo(taskInfoUpdate));
-=======
-          // update task info only when task is not stopped
-          dispatch(
-            setTaskInfo({
-              taskName: msg.task_info.task_name || '',
-              taskType: msg.task_info.task_type || '',
-              taskInstruction: msg.task_info.task_instruction || [],
-              policyPath: msg.task_info.policy_path || '',
-              recordInferenceMode: msg.task_info.record_inference_mode || false,
-              userId: msg.task_info.user_id || '',
-              fps: msg.task_info.fps || 0,
-              tags: msg.task_info.tags || [],
-              warmupTime: msg.task_info.warmup_time_s || 0,
-              episodeTime: msg.task_info.episode_time_s || 0,
-              resetTime: msg.task_info.reset_time_s || 0,
-              numEpisodes: msg.task_info.num_episodes || 0,
-              pushToHub: msg.task_info.push_to_hub || false,
-              privateMode: msg.task_info.private_mode || false,
-              useOptimizedSave: msg.task_info.use_optimized_save_mode || false,
-              recordRosBag2: msg.task_info.record_rosbag2 || false,
-            })
-          );
->>>>>>> 917097fb
         }
 
         // Set multi-task index safely with null checks and optimized search
