--- conflicted
+++ resolved
@@ -61,12 +61,9 @@
   availableCameras: [],
   policyList: [],
   datasetList: [],
-<<<<<<< HEAD
-  useMultiTaskMode: false,
-=======
   heartbeatStatus: 'disconnected',
   lastHeartbeatTime: 0,
->>>>>>> 1ba1d6ff
+  useMultiTaskMode: false,
 };
 
 const taskSlice = createSlice({
@@ -108,16 +105,14 @@
     removeTag: (state, action) => {
       state.taskInfo.tags = state.taskInfo.tags.filter((tag) => tag !== action.payload);
     },
-<<<<<<< HEAD
-    setUseMultiTaskMode: (state, action) => {
-      state.useMultiTaskMode = action.payload;
-=======
     setHeartbeatStatus: (state, action) => {
       state.heartbeatStatus = action.payload;
     },
     setLastHeartbeatTime: (state, action) => {
       state.lastHeartbeatTime = action.payload;
->>>>>>> 1ba1d6ff
+    },
+    setUseMultiTaskMode: (state, action) => {
+      state.useMultiTaskMode = action.payload;
     },
   },
 });
@@ -134,12 +129,9 @@
   setRecordInferenceMode,
   addTag,
   removeTag,
-<<<<<<< HEAD
-  setUseMultiTaskMode,
-=======
   setHeartbeatStatus,
   setLastHeartbeatTime,
->>>>>>> 1ba1d6ff
+  setUseMultiTaskMode,
 } = taskSlice.actions;
 
 export default taskSlice.reducer;