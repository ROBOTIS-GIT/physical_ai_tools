services:
  physical_ai_manager:
    container_name: physical_ai_manager
    image: robotis/physical-ai-manager:latest
    build:
      context: ../physical_ai_manager
      dockerfile: Dockerfile
    network_mode: host
    restart: unless-stopped
  physical_ai_server:
    container_name: physical_ai_server
    image: robotis/physical-ai-server:latest
    build:
      context: ../physical_ai_server
      dockerfile: Dockerfile
    tty: true
    restart: always
    cap_add:
      - SYS_NICE
    ulimits:
      rtprio: 99
      rttime: -1
      memlock: 8428281856
    network_mode: host
    environment:
     - DISPLAY=${DISPLAY}
     - QT_X11_NO_MITSHM=1
    volumes:
      - /dev:/dev
      - ./workspace:/workspace
      - /tmp/.X11-unix:/tmp/.X11-unix:rw
      - /tmp/.docker.xauth:/tmp/.docker.xauth:rw
      - ../:/root/ros2_ws/src/physical_ai_tools/
<<<<<<< HEAD
      - ~/.cache/huggingface:/root/.cache/huggingface
=======
      - ${HOME}/.cache/huggingface:/root/.cache/huggingface
>>>>>>> b094db74
    privileged: true
    command: bash
    runtime: nvidia
    deploy:
      resources:
        reservations:
          devices:
            - driver: nvidia
              capabilities: [gpu]<|MERGE_RESOLUTION|>--- conflicted
+++ resolved
@@ -31,11 +31,7 @@
       - /tmp/.X11-unix:/tmp/.X11-unix:rw
       - /tmp/.docker.xauth:/tmp/.docker.xauth:rw
       - ../:/root/ros2_ws/src/physical_ai_tools/
-<<<<<<< HEAD
-      - ~/.cache/huggingface:/root/.cache/huggingface
-=======
       - ${HOME}/.cache/huggingface:/root/.cache/huggingface
->>>>>>> b094db74
     privileged: true
     command: bash
     runtime: nvidia
